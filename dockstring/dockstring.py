import os
import re
import subprocess
import tempfile
from pathlib import Path
from typing import Optional, List

import pkg_resources
from rdkit.Chem import AllChem as Chem

<<<<<<< HEAD
from dockstring.utils import (DockingError, get_vina_filename, smiles_or_inchi_to_mol, embed_mol,
=======
from dockstring.utils import (DockingError, get_vina_filename, smiles_or_inchi_to_mol, embed_mol, refine_mol_with_ff,
>>>>>>> f550f28e
                              write_embedded_mol_to_pdb, convert_pdbqt_to_pdb, convert_pdb_to_pdbqt, read_mol_from_pdb,
                              parse_scores_from_pdb, parse_search_box_conf)

import logging

logging.basicConfig(format='%(message)s')


def get_targets_dir() -> Path:
    return Path(pkg_resources.resource_filename(__package__, 'resources')).resolve() / 'targets'


def load_target(name):
    return Target(name)


def list_all_target_names() -> List[str]:
    targets_dir = get_targets_dir()
    file_names = [f for f in os.listdir(targets_dir) if os.path.isfile(os.path.join(targets_dir, f))]

    target_re = re.compile(r'^(?P<name>\w+)_target\.pdb$')
    names = []
    for file_name in file_names:
        match = target_re.match(file_name)
        if match:
            names.append(match.group('name'))

    return names


class Target:
    def __init__(self, name):
        self.name = name

        self._bin_dir = Path(pkg_resources.resource_filename(__package__, 'resources')).resolve() / 'bin'
        self._targets_dir = get_targets_dir()

        self._vina = self._bin_dir / get_vina_filename()

        # Create temporary directory where the PDB, PDBQT and conf files for the target will be saved
        self._tmp_dir_handle: Optional[tempfile.TemporaryDirectory] = None

        # Set PDB, PDBQT, and conf files
        self._pdb = self._targets_dir / (self.name + '_target.pdb')
        self._pdbqt = self._targets_dir / (self.name + '_target.pdbqt')
        self._conf = self._targets_dir / (self.name + '_conf.txt')

        # Ensure files exist
        if not all(p.exists() for p in [self._pdb, self._pdbqt, self._conf]):
            raise DockingError(f"'{self.name}' is not a target we support")

    def __repr__(self):
        return f"dockstring.Target(name='{self.name}', dir='{self._tmp_dir}')"

    @property
    def _tmp_dir(self) -> Path:
        if not self._tmp_dir_handle:
            self._tmp_dir_handle = tempfile.TemporaryDirectory()
        return Path(self._tmp_dir_handle.name).resolve()

    def _dock_pdbqt(self, ligand_pdbqt, vina_logfile, vina_outfile, seed, num_cpu=1, verbose=False):
        # yapf: disable
        cmd_list = [
            str(self._vina),
            '--receptor', self._pdbqt,
            '--config', self._conf,
            '--ligand', ligand_pdbqt,
            '--log', vina_logfile,
            '--out', vina_outfile,
            '--seed', str(seed),
        ]
        # yapf: enable
        if num_cpu is not None:
            cmd_list += ['--cpu', str(num_cpu)]

        cmd_return = subprocess.run(cmd_list, stdout=subprocess.PIPE, stderr=subprocess.STDOUT)
        output = cmd_return.stdout.decode('utf-8')

        if verbose:
            logging.info(output)

        # If failure, raise DockingError
        if cmd_return.returncode != 0:
            raise DockingError('Docking with Vina failed')

    def dock(self, mol, num_cpu=1, seed=974528263, verbose=False):
        """
        Given a molecule, this method will return a docking score against the current target.
        - mol: either a SMILES string, an InChIKey or a RDKit molecule object
        - num_cpu: number of cpus that AutoDock Vina should use for the docking. By default,
          it will try to find all the cpus on the system, and failing that, it will use 1.
        - seed: integer random seed for reproducibility

        The process is the following:
        1. Obtain RDKit molecule object
        2. Embed molecule to 3D conformation
        3. Refine embedding with a force field.
        4. Prepare ligand
        6. Dock
        8. Parse docking results from the output
        """

        # Docking with Vina is performed in a temporary directory
        ligand_pdb = self._tmp_dir / 'ligand.pdb'
        ligand_pdbqt = self._tmp_dir / 'ligand.pdbqt'
        vina_logfile = self._tmp_dir / 'vina.log'
        vina_outfile = self._tmp_dir / 'vina.out'
        docked_ligand_pdb = self._tmp_dir / 'docked_ligand.pdb'

        try:
            # Prepare ligand
            if not isinstance(mol, Chem.Mol):
                mol = smiles_or_inchi_to_mol(mol, verbose=verbose)
                mol = embed_mol(mol, seed=seed)
                mol = refine_mol_with_ff(mol)

            # Prepare ligand files
            write_embedded_mol_to_pdb(mol, ligand_pdb)
            convert_pdb_to_pdbqt(ligand_pdb, ligand_pdbqt, verbose=verbose)

            # Dock
            self._dock_pdbqt(ligand_pdbqt, vina_logfile, vina_outfile, seed=seed, num_cpu=num_cpu, verbose=verbose)

            # Process docking output
            # If Vina does not find any appropriate poses, the output file will be empty
            if os.stat(vina_outfile).st_size == 0:
                raise DockingError('AutoDock Vina could not find any appropriate pose.')

            convert_pdbqt_to_pdb(pdbqt_file=vina_outfile, pdb_file=docked_ligand_pdb, verbose=verbose)
            ligands = read_mol_from_pdb(docked_ligand_pdb)
            scores = parse_scores_from_pdb(docked_ligand_pdb)

            assert len(scores) == ligands.GetNumConformers()

            return scores[0], {
                'ligands': ligands,
                'scores': scores,
            }

        except DockingError as error:
            mol_id = Chem.MolToSmiles(mol) if isinstance(mol, Chem.Mol) else mol
            logging.error(f"DockingError: An error occurred for ligand '{mol_id}': {error}")
            return (None, None)

        # TODO Include Mac and Windows binaries in the repository
        # TODO Put all the calculated scores (and maybe the poses too?) under "data". What should be the format?
        # - Plain text for the scores and smiles?
        # - What format for the poses?

    def info(self):
        """
        Print some info about the target.
        """
        pass

    def view(self, mols: List[Chem.Mol] = None, search_box=True):
        """
        Start pymol and view the receptor and the search box.
        """
        commands = ['pymol', self._pdb]

        if search_box:
            pymol_view_search_box_file = pkg_resources.resource_filename(
                __package__, os.path.join('resources', 'view_search_box.py'))
            conf = parse_search_box_conf(self._conf)
            # yapf: disable
            commands += [
                pymol_view_search_box_file,
                '-d', 'view_search_box center_x={center_x}, center_y={center_y}, center_z={center_z}, '
                      'size_x={size_x}, size_y={size_y}, size_z={size_z}'.format(**conf)
            ]
            # yapf: enable

        if mols:
            tmp_dir_handle = tempfile.TemporaryDirectory()
            tmp_dir = Path(tmp_dir_handle.name).resolve()

            for index, mol in enumerate(mols):
                mol_pdb_file = tmp_dir / f'ligand_{index}.pdb'
                write_embedded_mol_to_pdb(mol, mol_pdb_file)
                commands += [str(mol_pdb_file)]

        return subprocess.run(commands)<|MERGE_RESOLUTION|>--- conflicted
+++ resolved
@@ -8,11 +8,7 @@
 import pkg_resources
 from rdkit.Chem import AllChem as Chem
 
-<<<<<<< HEAD
-from dockstring.utils import (DockingError, get_vina_filename, smiles_or_inchi_to_mol, embed_mol,
-=======
 from dockstring.utils import (DockingError, get_vina_filename, smiles_or_inchi_to_mol, embed_mol, refine_mol_with_ff,
->>>>>>> f550f28e
                               write_embedded_mol_to_pdb, convert_pdbqt_to_pdb, convert_pdb_to_pdbqt, read_mol_from_pdb,
                               parse_scores_from_pdb, parse_search_box_conf)
 
