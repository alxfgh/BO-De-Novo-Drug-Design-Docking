import logging
import os
import re
import subprocess
import tempfile
from pathlib import Path
from typing import Optional, List, Union

from rdkit.Chem import AllChem as Chem

from .errors import DockstringError, VinaError, DockingError
from .utils import (smiles_to_mol, embed_mol, refine_mol_with_ff, convert_pdbqt_to_pdb, read_mol_from_pdb,
                    parse_affinities_from_output, parse_search_box_conf, PathType, get_targets_dir, get_vina_path,
                    get_resources_dir, check_mol, canonicalize_smiles, verify_docked_ligand, check_vina_output,
                    assign_stereochemistry, assign_bond_orders, sanitize_mol, protonate_mol, write_mol_to_mol_file,
                    convert_mol_file_to_pdbqt, check_charges, check_obabel_install)


def load_target(name: str, *args, **kwargs):
    return Target(name, *args, **kwargs)


def list_all_target_names() -> List[str]:
    targets_dir = get_targets_dir()
    file_names = [f for f in os.listdir(targets_dir) if os.path.isfile(os.path.join(targets_dir, f))]

    target_re = re.compile(r'^(?P<name>\w+)_target\.pdb$')
    names = []
    for file_name in file_names:
        match = target_re.match(file_name)
        if match:
            names.append(match.group('name'))

    return names


class Target:
    def __init__(self, name, working_dir: Optional[PathType] = None):
        self.name = name

        # Directory where the ligand and output files will be saved
        self._custom_working_dir = working_dir
        self._tmp_dir_handle: Optional[tempfile.TemporaryDirectory] = None

        # Ensure input files exist
        if not all(p.exists() for p in [self.pdb_path, self.pdbqt_path, self.conf_path]):
            raise DockstringError(f"'{self.name}' is not a supported target")

    def __repr__(self):
        return f"Target(name='{self.name}', working_dir='{self.working_dir}')"

    @property
    def pdb_path(self) -> Path:
        return get_targets_dir() / (self.name + '_target.pdb')

    @property
    def pdbqt_path(self) -> Path:
        return get_targets_dir() / (self.name + '_target.pdbqt')

    @property
    def conf_path(self) -> Path:
        return get_targets_dir() / (self.name + '_conf.txt')

    @property
    def working_dir(self) -> Path:
        if self._custom_working_dir:
            return Path(self._custom_working_dir).resolve()

        # If no custom working dir is set and the tmp working dir handle is not initialized, initialize it
        if not self._tmp_dir_handle:
            self._tmp_dir_handle = tempfile.TemporaryDirectory()

        return Path(self._tmp_dir_handle.name).resolve()

    def _dock_pdbqt(self,
                    ligand_pdbqt,
                    vina_logfile,
                    vina_outfile,
                    seed,
                    num_cpus: Optional[int] = None,
                    verbose=False):
        # yapf: disable
        cmd_list = [
            get_vina_path(),
            '--receptor', self.pdbqt_path,
            '--config', self.conf_path,
            '--ligand', ligand_pdbqt,
            '--log', vina_logfile,
            '--out', vina_outfile,
            '--seed', str(seed),
        ]
        # yapf: enable
        if num_cpus is not None:
            cmd_list += ['--cpu', str(num_cpus)]

        cmd_return = subprocess.run(cmd_list, stdout=subprocess.PIPE, stderr=subprocess.STDOUT)
        output = cmd_return.stdout.decode('utf-8')

        if verbose:
            logging.info(output)

        # If failure, raise DockingError
        if cmd_return.returncode != 0:
            raise VinaError('Docking with Vina failed')

    def dock(self, smiles: str, num_cpus: Optional[int] = None, seed=974528263, verbose=False):
        """
        Given a molecule, this method will return a docking score against the current target.
        - smiles: SMILES string
        - num_cpus: number of cpus that AutoDock Vina should use for the docking. By default,
          it will try to find all the cpus on the system, and failing that, it will use 1.
        - seed: integer random seed for reproducibility
        """

        # Auxiliary files
        ligand_mol_file = self.working_dir / 'ligand.mol'
        ligand_pdbqt = self.working_dir / 'ligand.pdbqt'
        vina_logfile = self.working_dir / 'vina.log'
        vina_outfile = self.working_dir / 'vina.out'
        docked_ligand_pdb = self.working_dir / 'docked_ligand.pdb'

        # Make sure user input is standardized
        canonical_smiles = canonicalize_smiles(smiles)

        # Read and check input
        mol = smiles_to_mol(canonical_smiles, verbose=verbose)
        mol = sanitize_mol(mol, verbose=verbose)
        check_mol(mol)
        check_charges(mol)

        # Protonate ligand
        protonated_mol = protonate_mol(mol)
        check_mol(protonated_mol)

        # Embed ligand
        embedded_mol = embed_mol(protonated_mol, seed=seed)
        refined_mol = refine_mol_with_ff(embedded_mol)
        assign_stereochemistry(refined_mol)

        # Dock
        write_mol_to_mol_file(refined_mol, ligand_mol_file)
        convert_mol_file_to_pdbqt(ligand_mol_file, ligand_pdbqt, verbose=verbose)
        self._dock_pdbqt(ligand_pdbqt, vina_logfile, vina_outfile, seed=seed, num_cpus=num_cpus, verbose=verbose)

        # Process docking output
        try:
<<<<<<< HEAD
=======
            # Make sure user input is standardized
            canonical_smiles = canonicalize_smiles(smiles)

            # Read and check input
            mol = smiles_to_mol(canonical_smiles, verbose=verbose)
            mol = sanitize_mol(mol, verbose=verbose)
            check_mol(mol)
            check_charges(mol)

            # Check that the right openbabel version is available
            check_obabel_install()

            # Protonate ligand
            protonated_mol = protonate_mol(mol)
            check_mol(protonated_mol)

            # Embed ligand
            embedded_mol = embed_mol(protonated_mol, seed=seed)
            refined_mol = refine_mol_with_ff(embedded_mol)
            assign_stereochemistry(refined_mol)

            # Dock
            write_mol_to_mol_file(refined_mol, ligand_mol_file)
            convert_mol_file_to_pdbqt(ligand_mol_file, ligand_pdbqt, verbose=verbose)
            self._dock_pdbqt(ligand_pdbqt, vina_logfile, vina_outfile, seed=seed, num_cpus=num_cpus, verbose=verbose)

            # Process docking output
>>>>>>> a02797c1
            check_vina_output(vina_outfile)
        except DockingError:
            return 0.0, {'success': False}

        convert_pdbqt_to_pdb(pdbqt_file=vina_outfile, pdb_file=docked_ligand_pdb, disable_bonding=True, verbose=verbose)
        raw_ligand = read_mol_from_pdb(docked_ligand_pdb)

        # Assign bond orders and stereochemistry
        refined_mol_no_hs = Chem.RemoveHs(refined_mol)  # remove Hs as they are not present in the PDBQT file
        ligand = assign_bond_orders(subject=raw_ligand, ref=refined_mol_no_hs)
        assign_stereochemistry(ligand)

        # Verify docked ligand
        verify_docked_ligand(ref=refined_mol_no_hs, ligand=ligand)

        # Parse scores
        affinities = parse_affinities_from_output(docked_ligand_pdb)
        assert len(affinities) == ligand.GetNumConformers()

        # Docking score cannot be positive
        score = min(affinities[0], 0.0)

        return score, {
            'ligand': ligand,
            'affinities': affinities,
            'success': True,
        }

    def view(self, mols: List[Chem.Mol] = None, search_box=True):
        """
        Start pymol and view the receptor and the search box.
        """
        commands: List[Union[str, PathType]] = ['pymol', self.pdb_path]

        if search_box:
            pymol_script = get_resources_dir() / 'view_search_box.py'
            conf = parse_search_box_conf(self.conf_path)
            # yapf: disable
            commands += [
                pymol_script,
                '-d', 'view_search_box center_x={center_x}, center_y={center_y}, center_z={center_z}, '
                      'size_x={size_x}, size_y={size_y}, size_z={size_z}'.format(**conf)
            ]
            # yapf: enable

        if mols:
            tmp_dir_handle = tempfile.TemporaryDirectory()
            tmp_dir = Path(tmp_dir_handle.name).resolve()

            for index, mol in enumerate(mols):
                mol_file = tmp_dir / f'ligand_{index}.mol'
                write_mol_to_mol_file(mol, mol_file)
                commands += [str(mol_file)]

        return subprocess.run(commands)<|MERGE_RESOLUTION|>--- conflicted
+++ resolved
@@ -128,6 +128,9 @@
         check_mol(mol)
         check_charges(mol)
 
+        # Check that the right openbabel version is available
+        check_obabel_install()
+
         # Protonate ligand
         protonated_mol = protonate_mol(mol)
         check_mol(protonated_mol)
@@ -144,36 +147,6 @@
 
         # Process docking output
         try:
-<<<<<<< HEAD
-=======
-            # Make sure user input is standardized
-            canonical_smiles = canonicalize_smiles(smiles)
-
-            # Read and check input
-            mol = smiles_to_mol(canonical_smiles, verbose=verbose)
-            mol = sanitize_mol(mol, verbose=verbose)
-            check_mol(mol)
-            check_charges(mol)
-
-            # Check that the right openbabel version is available
-            check_obabel_install()
-
-            # Protonate ligand
-            protonated_mol = protonate_mol(mol)
-            check_mol(protonated_mol)
-
-            # Embed ligand
-            embedded_mol = embed_mol(protonated_mol, seed=seed)
-            refined_mol = refine_mol_with_ff(embedded_mol)
-            assign_stereochemistry(refined_mol)
-
-            # Dock
-            write_mol_to_mol_file(refined_mol, ligand_mol_file)
-            convert_mol_file_to_pdbqt(ligand_mol_file, ligand_pdbqt, verbose=verbose)
-            self._dock_pdbqt(ligand_pdbqt, vina_logfile, vina_outfile, seed=seed, num_cpus=num_cpus, verbose=verbose)
-
-            # Process docking output
->>>>>>> a02797c1
             check_vina_output(vina_outfile)
         except DockingError:
             return 0.0, {'success': False}
