from guatask import Task, run_task
import sys
from dockgym import load_target
import dockgym.src.utils as utils
from rdkit import Chem
import pandas as pd


class Debug(Task):
    requires = []
    params = {}
    directory = 'debug_directory'
    subdirectory = 'debug_subdirectory'
    output_filename = 'NONE'
    debug = True

    def run(self):
        receptor = sys.argv[2]
        target = load_target(receptor)
        # mol = target.dock('C1=CC=CC=C1')
        # mol = target.dock('CC1=CC2=C(C=C1C)N(C=N2)C3C(C(C(O3)CO)OP(=O)(O)OC(C)CNC(=O)CCC4(C(C5C6(C(C(C(=N6)C(=C7C(C(C(=N7)C=C8C(C(C(=N8)C(=C4[N-]5)C)CCC(=O)N)(C)C)CCC(=O)N)(C)CC(=O)N)C)CCC(=O)N)(C)CC(=O)N)C)CC(=O)N)C)O.[C-]#N.[Co+2]')
        target.view()

    def load_output(self):
        raise NotImplementedError('Task.load_output not implemented')


class FailedEmbedProcessing(Task):
    requires = []
    params = {}
    directory = 'debug_directory'
    subdirectory = 'debug_subdirectory'
    output_filename = 'NONE'
    debug = True

    def run(self):
        receptor = sys.argv[2]
        target = load_target(receptor)
        print('Should print: Pass, Pass, Fail')
        # Pass
        mol = target.dock('C1=CC=CC=C1')
        if mol is None:
            print('Fail')
        else:
            print('Pass')
        mol = target.dock('CC1CC2C(C2(C)C)C3C=C(C(C4(C1(C3=O)C=C(C4O)C)O)O)CO')
        if mol is None:
            print('Fail')
        else:
            print('Pass')
        mol = target.dock(
            'CN1CCc2cccc3c2[C@H]1Cc1ccc(OCCCNC(=O)CCCCCCCCCCCCCCCCCCC(=O)NCCCOc2ccc4c(c2O)-c2cccc5c2[C@@H](C4)N(C)CC5)c(O)c1-3'
        )
        if mol is None:
            print('Fail')
        else:
            print('Pass')
        __import__('pdb').set_trace()
        print('hi')

    def load_output(self):
        raise NotImplementedError('Task.load_output not implemented')


class TestDocking(Task):
    requires = []
    params = {}
    directory = 'debug_directory'
    subdirectory = 'debug_subdirectory'
    output_filename = 'NONE'
    debug = True

    def run(self):
        receptor = sys.argv[2]
        target = load_target(receptor)
        # mol = target.dock('C1=CC=CC=C1', seed=28,logfile='hello',verbose=True)
        # mol = target.dock('C1=CC=CC=C1OBEF*@&#BR', seed=28,logfile='hello',verbose=True)
        mol = target.dock(
            'InChI=1S/C13H18O2/c1-9(2)8-11-4-6-12(7-5-11)10(3)13(14)15/h4-7,9-10H,8H2,1-3H3,(H,14,15)',
            seed=28,
            logfile='hello',
            verbose=True)
        # score, other = target.dock('CC=C(C)C(=O)OC1C(=CC23C1(C(C(=CC(C2=O)C4C(C4(C)C)CC3C)CO)O)O)C',seed=10, num_cpu=1)
        # target.view()
    def load_output(self):
        raise NotImplementedError('Task.load_output not implemented')


class TestAllPDBQTs(Task):
    requires = []
<<<<<<< HEAD
    # params = {'receptors': ['ABL1'     , 'ADAM17' , 'ADRB1'    , 'ADRB2'  , 'AKT2'   , 'MAOB'  ,
    #                         'CASP3'    , 'DHFR'   , 'ESR2'     , 'PTK2'   , 'FGFR1'  , 'HMGCR' ,
    #                         'HSP90AA1' , 'KIT'    , 'MAPKAPK2' , 'MAP2K1' , 'NOS1'   , 'PARP1' ,
    #                         'PDE5A'    , 'PPARD'  , 'PGR'      , 'PTPN1'  , 'ROCK1'  , 'AKT1'  ,
    #                         'AR'       , 'CDK2'   , 'CSF1R'    , 'ESR1'   , 'NR3C1'  , 'IGF1R' ,
    #                         'JAK2'     , 'LCK'    , 'MET'      , 'MMP13'  , 'PTGS2'  , 'PPARA' ,
    #                         'PPARG'    , 'REN'    , 'ADORA2A'  , 'ACHE'   , 'BACE1'  , 'CA2'   ,
    #                         'CYP2C9'   , 'CYP3A4' , 'HSD11B1'  , 'DPP4'   , 'DRD2'   , 'DRD3'  ,
    #                         'EGFR'     , 'F10'    , 'GBA'      , 'MAPK1'  , 'MAPK14' , 'PLK1'  ,
    #                         'SRC'      , 'THRB'   , 'F2'       , 'KDR']}
    params = {'receptors': ['CA2'   ,
                            'CYP2C9'   , 'CYP3A4' , 'HSD11B1'  , 'DPP4'   , 'DRD2'   , 'DRD3'  ,
                            'EGFR'     , 'F10'    , 'GBA'      , 'MAPK1'  , 'MAPK14' , 'PLK1'  ,
                            'SRC'      , 'THRB'   , 'F2'       , 'KDR']}
    directory = 'tests'
    subdirectory = 'test_all_pdbqts'
    output_filename = 'scores.tsv'
    input_filename = '100_sample_smiles.txt'
    debug = True
    def run(self):
        # Initialize dataframe
        receptors = self.params['receptors']
        with open(self.input_filepath,'r') as f:
            smiles = [line.strip().strip('\n') for line in f][:2]
        scores = pd.DataFrame(index=smiles,columns=receptors)
        # Compute scores and save them in dataframe
        for each_receptor in receptors:
            target = load_target(each_receptor)
            for each_smiles in smiles:
                (score, other) = target.dock(each_smiles)
                scores.loc[each_smiles,each_receptor] = score
                print(each_receptor, each_smiles, score)
        # Save dataframe
        scores.to_csv(self.output_filepath,sep='\t')
    def load_output(self):
        pd.read_csv(self.output_filepath,sep='\t')

class TestAllPDBQTs16CPUs(Task):
    requires = []
=======
    # yapf: disable
>>>>>>> 0dca5e34
    params = {'receptors': ['ABL1'     , 'ADAM17' , 'ADRB1'    , 'ADRB2'  , 'AKT2'   , 'MAOB'  ,
                            'CASP3'    , 'DHFR'   , 'ESR2'     , 'PTK2'   , 'FGFR1'  , 'HMGCR' ,
                            'HSP90AA1' , 'KIT'    , 'MAPKAPK2' , 'MAP2K1' , 'NOS1'   , 'PARP1' ,
                            'PDE5A'    , 'PPARD'  , 'PGR'      , 'PTPN1'  , 'ROCK1'  , 'AKT1'  ,
                            'AR'       , 'CDK2'   , 'CSF1R'    , 'ESR1'   , 'NR3C1'  , 'IGF1R' ,
                            'JAK2'     , 'LCK'    , 'MET'      , 'MMP13'  , 'PTGS2'  , 'PPARA' ,
                            'PPARG'    , 'REN'    , 'ADORA2A'  , 'ACHE'   , 'BACE1'  , 'CA2'   ,
                            'CYP2C9'   , 'CYP3A4' , 'HSD11B1'  , 'DPP4'   , 'DRD2'   , 'DRD3'  ,
                            'EGFR'     , 'F10'    , 'GBA'      , 'MAPK1'  , 'MAPK14' , 'PLK1'  ,
                            'SRC'      , 'THRB'   , 'F2'       , 'KDR']}
    # yapf: enable
    directory = 'tests'
    subdirectory = 'test_all_pdbqts'
    output_filename = 'scores_16cpu.tsv'
    input_filename = '100_sample_smiles.txt'
    debug = True

    def run(self):
        # Initialize dataframe
        receptors = self.params['receptors']
        with open(self.input_filepath, 'r') as f:
            smiles = [line.strip().strip('\n') for line in f]
        scores = pd.DataFrame(index=smiles, columns=receptors)
        # Compute scores and save them in dataframe
        for each_receptor in receptors:
            target = load_target(each_receptor)
            for each_smiles in smiles:
                (score, other) = target.dock(each_smiles)
                scores.loc[each_smiles, each_receptor] = score
                print(each_receptor, each_smiles, score)
        # Save dataframe
        scores.to_csv(self.output_filepath, sep='\t')

    def load_output(self):
        pd.read_csv(self.output_filepath, sep='\t')


if __name__ == '__main__':
    task = sys.argv[1]
    #__import__('pdb').set_trace()
    if task in globals():
        run_task(globals()[task])
    else:
        raise RuntimeError('Task {} is not defined.'.format(task))<|MERGE_RESOLUTION|>--- conflicted
+++ resolved
@@ -88,7 +88,7 @@
 
 class TestAllPDBQTs(Task):
     requires = []
-<<<<<<< HEAD
+    # yapf:disable
     # params = {'receptors': ['ABL1'     , 'ADAM17' , 'ADRB1'    , 'ADRB2'  , 'AKT2'   , 'MAOB'  ,
     #                         'CASP3'    , 'DHFR'   , 'ESR2'     , 'PTK2'   , 'FGFR1'  , 'HMGCR' ,
     #                         'HSP90AA1' , 'KIT'    , 'MAPKAPK2' , 'MAP2K1' , 'NOS1'   , 'PARP1' ,
@@ -103,6 +103,7 @@
                             'CYP2C9'   , 'CYP3A4' , 'HSD11B1'  , 'DPP4'   , 'DRD2'   , 'DRD3'  ,
                             'EGFR'     , 'F10'    , 'GBA'      , 'MAPK1'  , 'MAPK14' , 'PLK1'  ,
                             'SRC'      , 'THRB'   , 'F2'       , 'KDR']}
+    # yapf:enable
     directory = 'tests'
     subdirectory = 'test_all_pdbqts'
     output_filename = 'scores.tsv'
@@ -128,9 +129,7 @@
 
 class TestAllPDBQTs16CPUs(Task):
     requires = []
-=======
-    # yapf: disable
->>>>>>> 0dca5e34
+    # yapf:disable
     params = {'receptors': ['ABL1'     , 'ADAM17' , 'ADRB1'    , 'ADRB2'  , 'AKT2'   , 'MAOB'  ,
                             'CASP3'    , 'DHFR'   , 'ESR2'     , 'PTK2'   , 'FGFR1'  , 'HMGCR' ,
                             'HSP90AA1' , 'KIT'    , 'MAPKAPK2' , 'MAP2K1' , 'NOS1'   , 'PARP1' ,
